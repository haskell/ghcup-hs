--- conflicted
+++ resolved
@@ -5755,13 +5755,8 @@
               dlUri: https://downloads.haskell.org/ghcup/unofficial-bindists/stack/2.9.3/stack-2.9.3-osx-aarch64.tar.gz
               dlHash: a56d2cd37611eccf00ab8df38c3718923cf5677f3aeacd250394e79b676dcb98
     2.11.1:
-<<<<<<< HEAD
-      viTags: []
-=======
-      viTags:
-        - Latest
+      viTags:
         - Recommended
->>>>>>> cca4a238
       viChangeLog: https://github.com/commercialhaskell/stack/blob/master/ChangeLog.md#v2111---2023-05-18
       viPostInstall: *stack-post
       viArch:
