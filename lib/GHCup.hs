{-# LANGUAGE CPP                   #-}
{-# LANGUAGE BangPatterns          #-}
{-# LANGUAGE DataKinds             #-}
{-# LANGUAGE FlexibleContexts      #-}
{-# LANGUAGE FlexibleInstances     #-}
{-# LANGUAGE MultiParamTypeClasses #-}
{-# LANGUAGE OverloadedStrings     #-}
{-# LANGUAGE TemplateHaskell       #-}
{-# LANGUAGE QuasiQuotes           #-}

{-|
Module      : GHCup
Description : GHCup installation functions
Copyright   : (c) Julian Ospald, 2020
License     : LGPL-3.0
Maintainer  : hasufell@hasufell.de
Stability   : experimental
Portability : portable

This module contains the main functions that correspond
to the command line interface, like installation, listing versions
and so on.

These are the entry points.
-}
module GHCup where


import           GHCup.Download
import           GHCup.Errors
import           GHCup.Platform
import           GHCup.Types
import           GHCup.Types.JSON               ( )
import           GHCup.Types.Optics
import           GHCup.Utils
import           GHCup.Utils.File
import           GHCup.Utils.Prelude
import           GHCup.Utils.String.QQ
import           GHCup.Utils.Version.QQ
import           GHCup.Version

import           Codec.Archive                  ( ArchiveResult )
import           Control.Applicative
import           Control.DeepSeq                ( force )
import           Control.Exception              ( evaluate )
import           Control.Exception.Safe
import           Control.Monad
#if !MIN_VERSION_base(4,13,0)
import           Control.Monad.Fail             ( MonadFail )
#endif
import           Control.Monad.Logger
import           Control.Monad.Reader
import           Control.Monad.Trans.Resource
                                         hiding ( throwM )
#if defined(IS_WINDOWS)
import           Control.Monad.IO.Unlift        ( MonadUnliftIO( withRunInIO ) )
#endif
import           Data.ByteString                ( ByteString )
import           Data.Either
import           Data.List
import           Data.List.Extra
import           Data.Maybe
import           Data.String                    ( fromString )
import           Data.Text                      ( Text )
import           Data.Time.Clock
import           Data.Time.Format.ISO8601
import           Data.Versions
import           GHC.IO.Exception
import           Haskus.Utils.Variant.Excepts
import           Optics
import           Prelude                 hiding ( abs
                                                , readFile
                                                , writeFile
                                                )
import           Safe                    hiding ( at )
import           System.Directory        hiding ( findFiles )
import           System.Environment
import           System.FilePath
import           System.IO.Error
#if defined(IS_WINDOWS)
import           System.IO.Temp
#endif
import           Text.PrettyPrint.HughesPJClass ( prettyShow )
import           Text.Regex.Posix

import qualified Crypto.Hash.SHA256            as SHA256
import qualified Data.ByteString.Base16        as B16
import qualified Data.ByteString               as B
import qualified Data.ByteString.Lazy          as BL
import qualified Data.Map.Strict               as Map
import qualified Data.Text                     as T
import qualified Data.Text.IO                  as T
import qualified Data.Text.Encoding            as E
#if defined(IS_WINDOWS)
import qualified System.Win32.File             as Win32
#endif
import qualified Text.Megaparsec               as MP
import GHCup.Utils.MegaParsec
import Control.Concurrent (threadDelay)


    ---------------------
    --[ Tool fetching ]--
    ---------------------


fetchToolBindist :: ( MonadFail m
                    , MonadMask m
                    , MonadCatch m
                    , MonadReader env m
                    , HasDirs env
                    , HasSettings env
                    , HasPlatformReq env
                    , HasGHCupInfo env
                    , MonadLogger m
                    , MonadResource m
                    , MonadIO m
                    , MonadUnliftIO m
                    )
                 => Version
                 -> Tool
                 -> Maybe FilePath
                 -> Excepts
                      '[ DigestError
                       , DownloadFailed
                       , NoDownload
                       ]
                      m
                      FilePath
fetchToolBindist v t mfp = do
  dlinfo <- liftE $ getDownloadInfo t v
  liftE $ downloadCached' dlinfo Nothing mfp


fetchGHCSrc :: ( MonadFail m
               , MonadMask m
               , MonadCatch m
               , MonadReader env m
               , HasDirs env
               , HasSettings env
               , HasPlatformReq env
               , HasGHCupInfo env
               , MonadLogger m
               , MonadResource m
               , MonadIO m
               , MonadUnliftIO m
               )
            => Version
            -> Maybe FilePath
            -> Excepts
                 '[ DigestError
                  , DownloadFailed
                  , NoDownload
                  ]
                 m
                 FilePath
fetchGHCSrc v mfp = do
  GHCupInfo { _ghcupDownloads = dls } <- lift getGHCupInfo
  dlInfo <-
    preview (ix GHC % ix v % viSourceDL % _Just) dls
      ?? NoDownload
  liftE $ downloadCached' dlInfo Nothing mfp



    -------------------------
    --[ Tool installation ]--
    -------------------------


-- | Like 'installGHCBin', except takes the 'DownloadInfo' as
-- argument instead of looking it up from 'GHCupDownloads'.
installGHCBindist :: ( MonadFail m
                     , MonadMask m
                     , MonadCatch m
                     , MonadReader env m
                     , HasDirs env
                     , HasSettings env
                     , HasPlatformReq env
                     , MonadLogger m
                     , MonadResource m
                     , MonadIO m
                     , MonadUnliftIO m
                     )
                  => DownloadInfo    -- ^ where/how to download
                  -> Version         -- ^ the version to install
                  -> Maybe FilePath  -- ^ isolated filepath if user passed any
                  -> Excepts
                       '[ AlreadyInstalled
                        , BuildFailed
                        , DigestError
                        , DownloadFailed
                        , NoDownload
                        , NotInstalled
                        , UnknownArchive
                        , TarDirDoesNotExist
                        , DirNotEmpty
                        , ArchiveResult
                        ]
                       m
                       ()
installGHCBindist dlinfo ver isoFilepath = do
  let tver = mkTVer ver

  lift $ $(logDebug) $ "Requested to install GHC with " <> prettyVer ver

  case isoFilepath of
    -- we only care for already installed errors in regular (non-isolated) installs
    Nothing -> whenM (lift $ ghcInstalled tver) (throwE $ AlreadyInstalled GHC ver)
    _ -> pure ()

  -- download (or use cached version)
  dl <- liftE $ downloadCached dlinfo Nothing

  -- prepare paths
  ghcdir <- lift $ ghcupGHCDir tver

  toolchainSanityChecks
  
  case isoFilepath of
    Just isoDir -> do                        -- isolated install
      lift $ $(logInfo) $ "isolated installing GHC to " <> T.pack isoDir
      liftE $ installPackedGHC dl (view dlSubdir dlinfo) isoDir ver
    Nothing -> do                            -- regular install
      liftE $ installPackedGHC dl (view dlSubdir dlinfo) ghcdir ver

      -- make symlinks & stuff when regular install,
      liftE $ postGHCInstall tver

 where
  toolchainSanityChecks = do
    r <- forM ["CC", "LD"] (liftIO . lookupEnv)
    case catMaybes r of
      [] -> pure ()
      _ -> do
        lift $ $(logWarn) "CC/LD environment variable is set. This will change the compiler/linker"
        lift $ $(logWarn) "GHC uses internally and can cause defunct GHC in some cases (e.g. in Anaconda"
        lift $ $(logWarn) "environments). If you encounter problems, unset CC and LD and reinstall."


-- | Install a packed GHC distribution. This only deals with unpacking and the GHC
-- build system and nothing else.
installPackedGHC :: ( MonadMask m
                    , MonadCatch m
                    , MonadReader env m
                    , HasDirs env
                    , HasPlatformReq env
                    , HasSettings env
                    , MonadThrow m
                    , MonadLogger m
                    , MonadIO m
                    , MonadUnliftIO m
                    )
                 => FilePath          -- ^ Path to the packed GHC bindist
                 -> Maybe TarDir      -- ^ Subdir of the archive
                 -> FilePath          -- ^ Path to install to
                 -> Version           -- ^ The GHC version
                 -> Excepts
                      '[ BuildFailed
                       , UnknownArchive
                       , TarDirDoesNotExist
                       , DirNotEmpty
                       , ArchiveResult
                       ] m ()
installPackedGHC dl msubdir inst ver = do
  PlatformRequest {..} <- lift getPlatformReq

  liftE $ installDestSanityCheck inst

  -- unpack
  tmpUnpack <- lift mkGhcupTmpDir
  liftE $ unpackToDir tmpUnpack dl
  liftE $ catchWarn $ lEM @_ @'[ProcessError] $ darwinNotarization _rPlatform tmpUnpack

  -- the subdir of the archive where we do the work
  workdir <- maybe (pure tmpUnpack)
                   (liftE . intoSubdir tmpUnpack)
                   msubdir

  liftE $ runBuildAction tmpUnpack
                         (Just inst)
                         (installUnpackedGHC workdir inst ver)
 where
  -- | Does basic checks for isolated installs
  -- Isolated Directory:
  --   1. if it doesn't exist -> proceed
  --   2. if it exists and is empty -> proceed
  --   3. if it exists and is non-empty -> panic and leave the house
  installDestSanityCheck :: ( MonadIO m
                            , MonadCatch m
                            ) =>
                            FilePath ->
                            Excepts '[DirNotEmpty] m ()
  installDestSanityCheck isoDir = do
    hideErrorDef [doesNotExistErrorType] () $ do
      contents <- liftIO $ getDirectoryContentsRecursive isoDir
      unless (null contents) (throwE $ DirNotEmpty isoDir)



-- | Install an unpacked GHC distribution. This only deals with the GHC
-- build system and nothing else.
installUnpackedGHC :: ( MonadReader env m
                      , HasPlatformReq env
                      , HasDirs env
                      , HasSettings env
                      , MonadThrow m
                      , MonadLogger m
                      , MonadIO m
                      , MonadUnliftIO m
                      , MonadMask m
                      )
                   => FilePath      -- ^ Path to the unpacked GHC bindist (where the configure script resides)
                   -> FilePath      -- ^ Path to install to
                   -> Version       -- ^ The GHC version
                   -> Excepts '[ProcessError] m ()
installUnpackedGHC path inst ver = do
#if defined(IS_WINDOWS)
  lift $ $(logInfo) "Installing GHC (this may take a while)"
  -- Windows bindists are relocatable and don't need
  -- to run configure.
  -- We also must make sure to preserve mtime to not confuse ghc-pkg.
  lift $ withRunInIO $ \run -> flip onException (run $ recyclePathForcibly inst) $ copyDirectoryRecursive path inst $ \source dest -> do
    mtime <- getModificationTime source
    Win32.moveFile source dest
    setModificationTime dest mtime
#else
  PlatformRequest {..} <- lift getPlatformReq

  let alpineArgs
       | ver >= [vver|8.2.2|], Linux Alpine <- _rPlatform
       = ["--disable-ld-override"]
       | otherwise
       = []

  lift $ $(logInfo) "Installing GHC (this may take a while)"
  lEM $ execLogged "sh"
                   ("./configure" : ("--prefix=" <> inst) 
                    : alpineArgs
                   )
                   (Just path)
                   "ghc-configure"
                   Nothing
  lEM $ make ["install"] (Just path)
  pure ()
#endif


-- | Installs GHC into @~\/.ghcup\/ghc/\<ver\>@ and places the
-- following symlinks in @~\/.ghcup\/bin@:
--
--   * @ghc-x.y.z -> ..\/ghc\/x.y.z\/bin/ghc@
--   * @ghc-x.y   -> ..\/ghc\/x.y.z\/bin/ghc@ (if x.y.z is the latest x.y version)
installGHCBin :: ( MonadFail m
                 , MonadMask m
                 , MonadCatch m
                 , MonadReader env m
                 , HasPlatformReq env
                 , HasGHCupInfo env
                 , HasDirs env
                 , HasSettings env
                 , MonadLogger m
                 , MonadResource m
                 , MonadIO m
                 , MonadUnliftIO m
                 )
              => Version         -- ^ the version to install
              -> Maybe FilePath  -- ^ isolated install filepath, if user passed any
              -> Excepts
                   '[ AlreadyInstalled
                    , BuildFailed
                    , DigestError
                    , DownloadFailed
                    , NoDownload
                    , NotInstalled
                    , UnknownArchive
                    , TarDirDoesNotExist
                    , DirNotEmpty
                    , ArchiveResult
                    ]
                   m
                   ()
installGHCBin ver isoFilepath = do
  dlinfo <- liftE $ getDownloadInfo GHC ver
  installGHCBindist dlinfo ver isoFilepath


-- | Like 'installCabalBin', except takes the 'DownloadInfo' as
-- argument instead of looking it up from 'GHCupDownloads'.
installCabalBindist :: ( MonadMask m
                       , MonadCatch m
                       , MonadReader env m
                       , HasPlatformReq env
                       , HasDirs env
                       , HasSettings env
                       , MonadLogger m
                       , MonadResource m
                       , MonadIO m
                       , MonadUnliftIO m
                       , MonadFail m
                       )
                    => DownloadInfo
                    -> Version
                    -> Maybe FilePath -- ^ isolated install filepath, if user provides any.
                    -> Excepts
                         '[ AlreadyInstalled
                          , CopyError
                          , DigestError
                          , DownloadFailed
                          , NoDownload
                          , NotInstalled
                          , UnknownArchive
                          , TarDirDoesNotExist
                          , ArchiveResult
                          , FileAlreadyExistsError
                          ]
                         m
                         ()
installCabalBindist dlinfo ver isoFilepath = do
  lift $ $(logDebug) $ "Requested to install cabal version " <> prettyVer ver

  PlatformRequest {..} <- lift getPlatformReq
  Dirs {..} <- lift getDirs

  case isoFilepath of
    Nothing -> -- for regular install check if any previous versions installed
      whenM
        (lift (cabalInstalled ver) >>= \a -> liftIO $
          handleIO (\_ -> pure False)
            $ fmap (\x -> a && x)
            -- ignore when the installation is a legacy cabal (binary, not symlink)
            $ pathIsLink (binDir </> "cabal" <> exeExt)
        )
        (throwE $ AlreadyInstalled Cabal ver)

    _ -> pure () -- check isn't required in isolated installs

  -- download (or use cached version)
  dl <- liftE $ downloadCached dlinfo Nothing

  -- unpack
  tmpUnpack <- lift withGHCupTmpDir
  liftE $ unpackToDir tmpUnpack dl
  liftE $ catchWarn $ lEM @_ @'[ProcessError] $ darwinNotarization _rPlatform tmpUnpack

  -- the subdir of the archive where we do the work
  workdir <- maybe (pure tmpUnpack) (liftE . intoSubdir tmpUnpack) (view dlSubdir dlinfo)

  case isoFilepath of
    Just isoDir -> do             -- isolated install
      lift $ $(logInfo) $ "isolated installing Cabal to " <> T.pack isoDir
      liftE $ installCabalUnpacked workdir isoDir Nothing

    Nothing -> do                 -- regular install
      liftE $ installCabalUnpacked workdir binDir (Just ver)

      -- create symlink if this is the latest version for regular installs
      cVers <- lift $ fmap rights getInstalledCabals
      let lInstCabal = headMay . reverse . sort $ cVers
      when (maybe True (ver >=) lInstCabal) $ liftE $ setCabal ver

-- | Install an unpacked cabal distribution.
installCabalUnpacked :: (MonadLogger m, MonadCatch m, MonadIO m)
              => FilePath      -- ^ Path to the unpacked cabal bindist (where the executable resides)
              -> FilePath      -- ^ Path to install to
              -> Maybe Version -- ^ Nothing for isolated install
              -> Excepts '[CopyError, FileAlreadyExistsError] m ()
installCabalUnpacked path inst mver' = do
  lift $ $(logInfo) "Installing cabal"
  let cabalFile = "cabal"
  liftIO $ createDirRecursive' inst
  let destFileName = cabalFile
        <> maybe "" (("-" <>) . T.unpack . prettyVer) mver'
        <> exeExt
  let destPath = inst </> destFileName

  liftE $ throwIfFileAlreadyExists destPath
    
  handleIO (throwE . CopyError . show) $ liftIO $ copyFile
    (path </> cabalFile <> exeExt)
    destPath
  lift $ chmod_755 destPath

-- | Installs cabal into @~\/.ghcup\/bin/cabal-\<ver\>@ and
-- creates a default @cabal -> cabal-x.y.z.q@ symlink for
-- the latest installed version.
installCabalBin :: ( MonadMask m
                   , MonadCatch m
                   , MonadReader env m
                   , HasPlatformReq env
                   , HasGHCupInfo env
                   , HasDirs env
                   , HasSettings env
                   , MonadLogger m
                   , MonadResource m
                   , MonadIO m
                   , MonadUnliftIO m
                   , MonadFail m
                   )
                => Version
                -> Maybe FilePath -- isolated install Path, if user provided any
                -> Excepts
                     '[ AlreadyInstalled
                      , CopyError
                      , DigestError
                      , DownloadFailed
                      , NoDownload
                      , NotInstalled
                      , UnknownArchive
                      , TarDirDoesNotExist
                      , ArchiveResult
                      , FileAlreadyExistsError
                      ]
                     m
                     ()
installCabalBin ver isoFilepath = do
  dlinfo <- liftE $ getDownloadInfo Cabal ver
  installCabalBindist dlinfo ver isoFilepath


-- | Like 'installHLSBin, except takes the 'DownloadInfo' as
-- argument instead of looking it up from 'GHCupDownloads'.
installHLSBindist :: ( MonadMask m
                     , MonadCatch m
                     , MonadReader env m
                     , HasPlatformReq env
                     , HasDirs env
                     , HasSettings env
                     , MonadLogger m
                     , MonadResource m
                     , MonadIO m
                     , MonadUnliftIO m
                     , MonadFail m
                     )
                  => DownloadInfo
                  -> Version
                  -> Maybe FilePath -- ^ isolated install path, if user passed any
                  -> Excepts
                       '[ AlreadyInstalled
                        , CopyError
                        , DigestError
                        , DownloadFailed
                        , NoDownload
                        , NotInstalled
                        , UnknownArchive
                        , TarDirDoesNotExist
                        , ArchiveResult
<<<<<<< HEAD
=======
#endif
                        , FileAlreadyExistsError
>>>>>>> df758d82
                        ]
                       m
                       ()
installHLSBindist dlinfo ver isoFilepath = do
  lift $ $(logDebug) $ "Requested to install hls version " <> prettyVer ver

  PlatformRequest {..} <- lift getPlatformReq
  Dirs {..} <- lift getDirs

  case isoFilepath of
    Nothing ->
      -- we only check for already installed in regular (non-isolated) installs
      whenM (lift (hlsInstalled ver))
      (throwE $ AlreadyInstalled HLS ver)

    _ -> pure ()

  -- download (or use cached version)
  dl <- liftE $ downloadCached dlinfo Nothing

  -- unpack
  tmpUnpack <- lift withGHCupTmpDir
  liftE $ unpackToDir tmpUnpack dl
  liftE $ catchWarn $ lEM @_ @'[ProcessError] $ darwinNotarization _rPlatform tmpUnpack

  -- the subdir of the archive where we do the work
  workdir <- maybe (pure tmpUnpack) (liftE . intoSubdir tmpUnpack) (view dlSubdir dlinfo)

  case isoFilepath of
    Just isoDir -> do
      lift $ $(logInfo) $ "isolated installing HLS to " <> T.pack isoDir
      liftE $ installHLSUnpacked workdir isoDir Nothing

    Nothing -> do
      liftE $ installHLSUnpacked workdir binDir (Just ver)

      -- create symlink if this is the latest version in a regular install
      hlsVers <- lift $ fmap rights getInstalledHLSs
      let lInstHLS = headMay . reverse . sort $ hlsVers
      when (maybe True (ver >=) lInstHLS) $ liftE $ setHLS ver


-- | Install an unpacked hls distribution.
installHLSUnpacked :: (MonadFail m, MonadLogger m, MonadCatch m, MonadIO m)
              => FilePath      -- ^ Path to the unpacked hls bindist (where the executable resides)
              -> FilePath      -- ^ Path to install to
              -> Maybe Version -- ^ Nothing for isolated install
              -> Excepts '[CopyError, FileAlreadyExistsError] m ()
installHLSUnpacked path inst mver' = do
  lift $ $(logInfo) "Installing HLS"
  liftIO $ createDirRecursive' inst

  -- install haskell-language-server-<ghcver>
  bins@(_:_) <- liftIO $ findFiles
    path
    (makeRegexOpts compExtended
                   execBlank
                   ([s|^haskell-language-server-[0-9].*$|] :: ByteString)
    )
  forM_ bins $ \f -> do
    let toF = dropSuffix exeExt f
              <> maybe "" (("~" <>) . T.unpack . prettyVer) mver'
              <> exeExt

    let srcPath = path </> f
    let destPath = inst </> toF

    liftE $ throwIfFileAlreadyExists destPath
      
    handleIO (throwE . CopyError . show) $ liftIO $ copyFile
      srcPath
      destPath
    lift $ chmod_755 destPath

  -- install haskell-language-server-wrapper
  let wrapper = "haskell-language-server-wrapper"
      toF = wrapper
            <> maybe "" (("-" <>) . T.unpack . prettyVer) mver'
            <> exeExt
      srcWrapperPath = path </> wrapper <> exeExt
      destWrapperPath = inst </> toF

  liftE $ throwIfFileAlreadyExists destWrapperPath
      
  handleIO (throwE . CopyError . show) $ liftIO $ copyFile
    srcWrapperPath
    destWrapperPath
    
  lift $ chmod_755 destWrapperPath

-- | Installs hls binaries @haskell-language-server-\<ghcver\>@
-- into @~\/.ghcup\/bin/@, as well as @haskell-languager-server-wrapper@.
installHLSBin :: ( MonadMask m
                 , MonadCatch m
                 , MonadReader env m
                 , HasPlatformReq env
                 , HasGHCupInfo env
                 , HasDirs env
                 , HasSettings env
                 , MonadLogger m
                 , MonadResource m
                 , MonadIO m
                 , MonadUnliftIO m
                 , MonadFail m
                 )
              => Version
              -> Maybe FilePath
              -> Excepts
                   '[ AlreadyInstalled
                    , CopyError
                    , DigestError
                    , DownloadFailed
                    , NoDownload
                    , NotInstalled
                    , UnknownArchive
                    , TarDirDoesNotExist
                    , ArchiveResult
<<<<<<< HEAD
=======
#endif
                    , FileAlreadyExistsError
>>>>>>> df758d82
                    ]
                   m
                   ()
installHLSBin ver isoFilepath = do
  dlinfo <- liftE $ getDownloadInfo HLS ver
  installHLSBindist dlinfo ver isoFilepath


-- | Installs stack into @~\/.ghcup\/bin/stack-\<ver\>@ and
-- creates a default @stack -> stack-x.y.z.q@ symlink for
-- the latest installed version.
installStackBin :: ( MonadMask m
                   , MonadCatch m
                   , MonadReader env m
                   , HasDirs env
                   , HasSettings env
                   , HasPlatformReq env
                   , HasGHCupInfo env
                   , MonadLogger m
                   , MonadResource m
                   , MonadIO m
                   , MonadUnliftIO m
                   , MonadFail m
                   )
                => Version
                -> Maybe FilePath
                -> Excepts
                     '[ AlreadyInstalled
                      , CopyError
                      , DigestError
                      , DownloadFailed
                      , NoDownload
                      , NotInstalled
                      , UnknownArchive
                      , TarDirDoesNotExist
                      , ArchiveResult
<<<<<<< HEAD
=======
#endif
                      , FileAlreadyExistsError
>>>>>>> df758d82
                      ]
                     m
                     ()
installStackBin ver isoFilepath = do
  dlinfo <- liftE $ getDownloadInfo Stack ver
  installStackBindist dlinfo ver isoFilepath


-- | Like 'installStackBin', except takes the 'DownloadInfo' as
-- argument instead of looking it up from 'GHCupDownloads'.
installStackBindist :: ( MonadMask m
                       , MonadCatch m
                       , MonadReader env m
                       , HasPlatformReq env
                       , HasDirs env
                       , HasSettings env
                       , MonadLogger m
                       , MonadResource m
                       , MonadIO m
                       , MonadUnliftIO m
                       , MonadFail m
                       )
                    => DownloadInfo
                    -> Version
                    -> Maybe FilePath
                    -> Excepts
                         '[ AlreadyInstalled
                          , CopyError
                          , DigestError
                          , DownloadFailed
                          , NoDownload
                          , NotInstalled
                          , UnknownArchive
                          , TarDirDoesNotExist
                          , ArchiveResult
<<<<<<< HEAD
=======
#endif
                          , FileAlreadyExistsError
>>>>>>> df758d82
                          ]
                         m
                         ()
installStackBindist dlinfo ver isoFilepath = do
  lift $ $(logDebug) $ "Requested to install stack version " <> prettyVer ver

  PlatformRequest {..} <- lift getPlatformReq
  Dirs {..} <- lift getDirs

  case isoFilepath of
    Nothing ->             -- check previous versions in case of regular installs
      whenM (lift (stackInstalled ver))
      (throwE $ AlreadyInstalled Stack ver)

    _ -> pure ()           -- don't do shit for isolates

  -- download (or use cached version)
  dl <- liftE $ downloadCached dlinfo Nothing

  -- unpack
  tmpUnpack <- lift withGHCupTmpDir
  liftE $ unpackToDir tmpUnpack dl
  liftE $ catchWarn $ lEM @_ @'[ProcessError] $ darwinNotarization _rPlatform tmpUnpack

  -- the subdir of the archive where we do the work
  workdir <- maybe (pure tmpUnpack) (liftE . intoSubdir tmpUnpack) (view dlSubdir dlinfo)

  case isoFilepath of
    Just isoDir -> do                 -- isolated install
      lift $ $(logInfo) $ "isolated installing Stack to " <> T.pack isoDir
      liftE $ installStackUnpacked workdir isoDir Nothing
    Nothing -> do                     -- regular install
      liftE $ installStackUnpacked workdir binDir (Just ver)

      -- create symlink if this is the latest version and a regular install
      sVers <- lift $ fmap rights getInstalledStacks
      let lInstStack = headMay . reverse . sort $ sVers
      when (maybe True (ver >=) lInstStack) $ liftE $ setStack ver


-- | Install an unpacked stack distribution.
installStackUnpacked :: (MonadLogger m, MonadCatch m, MonadIO m)
              => FilePath      -- ^ Path to the unpacked stack bindist (where the executable resides)
              -> FilePath      -- ^ Path to install to
              -> Maybe Version -- ^ Nothing for isolated installs
              -> Excepts '[CopyError, FileAlreadyExistsError] m ()
installStackUnpacked path inst mver' = do
  lift $ $(logInfo) "Installing stack"
  let stackFile = "stack"
  liftIO $ createDirRecursive' inst
  let destFileName = stackFile
                     <> maybe "" (("-" <>) .  T.unpack . prettyVer) mver'
                     <> exeExt
      destPath = inst </> destFileName

  liftE $ throwIfFileAlreadyExists destPath
      
  handleIO (throwE . CopyError . show) $ liftIO $ copyFile
    (path </> stackFile <> exeExt)
    destPath
  lift $ chmod_755 destPath


    ---------------------
    --[ Set GHC/cabal ]--
    ---------------------



-- | Set GHC symlinks in @~\/.ghcup\/bin@ for the requested GHC version. The behavior depends
-- on `SetGHC`:
--
--   * SetGHCOnly: @~\/.ghcup\/bin\/ghc -> ~\/.ghcup\/ghc\/\<ver\>\/bin\/ghc@
--   * SetGHC_XY: @~\/.ghcup\/bin\/ghc-X.Y -> ~\/.ghcup\/ghc\/\<ver\>\/bin\/ghc@
--   * SetGHC_XYZ: @~\/.ghcup\/bin\/ghc-\<ver\> -> ~\/.ghcup\/ghc\/\<ver\>\/bin\/ghc@
--
-- Additionally creates a @~\/.ghcup\/share -> ~\/.ghcup\/ghc\/\<ver\>\/share symlink@
-- for 'SetGHCOnly' constructor.
setGHC :: ( MonadReader env m
          , HasDirs env
          , MonadLogger m
          , MonadThrow m
          , MonadFail m
          , MonadIO m
          , MonadCatch m
          , MonadMask m
          , MonadUnliftIO m
          )
       => GHCTargetVersion
       -> SetGHC
       -> Excepts '[NotInstalled] m GHCTargetVersion
setGHC ver sghc = do
  let verS = T.unpack $ prettyVer (_tvVersion ver)
  ghcdir                        <- lift $ ghcupGHCDir ver

  whenM (lift $ not <$> ghcInstalled ver) (throwE (NotInstalled GHC ver))

  -- symlink destination
  Dirs {..} <- lift getDirs

  -- first delete the old symlinks (this fixes compatibility issues
  -- with old ghcup)
  case sghc of
    SetGHCOnly -> liftE $ rmPlain (_tvTarget ver)
    SetGHC_XY  -> liftE $ rmMajorSymlinks ver
    SetGHC_XYZ -> liftE $ rmMinorSymlinks ver

  -- for ghc tools (ghc, ghci, haddock, ...)
  verfiles <- ghcToolFiles ver
  forM_ verfiles $ \file -> do
    mTargetFile <- case sghc of
      SetGHCOnly -> pure $ Just file
      SetGHC_XY  -> do
        handle
            (\(e :: ParseError) -> lift $ $(logWarn) (T.pack $ displayException e) >> pure Nothing)
          $ do 
            (mj, mi) <- getMajorMinorV (_tvVersion ver)
            let major' = intToText mj <> "." <> intToText mi
            pure $ Just (file <> "-" <> T.unpack major')
      SetGHC_XYZ ->
        pure $ Just (file <> "-" <> verS)

    -- create symlink
    forM mTargetFile $ \targetFile -> do
      let fullF = binDir </> targetFile  <> exeExt
          fileWithExt = file <> exeExt
      destL <- lift $ ghcLinkDestination fileWithExt ver
      lift $ createLink destL fullF

  -- create symlink for share dir
  when (isNothing . _tvTarget $ ver) $ lift $ symlinkShareDir ghcdir verS

  pure ver

 where

  symlinkShareDir :: ( MonadReader env m
                     , HasDirs env
                     , MonadIO m
                     , MonadLogger m
                     , MonadCatch m
                     , MonadMask m
                     )
                  => FilePath
                  -> String
                  -> m ()
  symlinkShareDir ghcdir ver' = do
    Dirs {..} <- getDirs
    let destdir = baseDir
    case sghc of
      SetGHCOnly -> do
        let sharedir     = "share"
        let fullsharedir = ghcdir </> sharedir
        whenM (liftIO $ doesDirectoryExist fullsharedir) $ do
          let fullF   = destdir </> sharedir
          let targetF = "." </> "ghc" </> ver' </> sharedir
          $(logDebug) $ "rm -f " <> T.pack fullF
          hideError doesNotExistErrorType $ rmDirectoryLink fullF
          $(logDebug) $ "ln -s " <> T.pack targetF <> " " <> T.pack fullF
          liftIO
#if defined(IS_WINDOWS)
            -- On windows we need to be more permissive
            -- in case symlinks can't be created, be just
            -- give up here. This symlink isn't strictly necessary.
            $ hideError permissionErrorType
            $ hideError illegalOperationErrorType
#endif
            $ createDirectoryLink targetF fullF
      _ -> pure ()



-- | Set the @~\/.ghcup\/bin\/cabal@ symlink.
setCabal :: ( MonadMask m
            , MonadReader env m
            , HasDirs env
            , MonadLogger m
            , MonadThrow m
            , MonadFail m
            , MonadIO m
            , MonadUnliftIO m)
         => Version
         -> Excepts '[NotInstalled] m ()
setCabal ver = do
  let targetFile = "cabal-" <> T.unpack (prettyVer ver) <> exeExt

  -- symlink destination
  Dirs {..} <- lift getDirs

  whenM (liftIO $ not <$> doesFileExist (binDir </> targetFile))
    $ throwE
    $ NotInstalled Cabal (GHCTargetVersion Nothing ver)

  let cabalbin = binDir </> "cabal" <> exeExt

  -- create link
  let destL = targetFile
  lift $ createLink destL cabalbin

  pure ()




-- | Set the haskell-language-server symlinks.
setHLS :: ( MonadCatch m
          , MonadReader env m
          , HasDirs env
          , MonadLogger m
          , MonadThrow m
          , MonadFail m
          , MonadIO m
          , MonadMask m
          , MonadUnliftIO m
          )
       => Version
       -> Excepts '[NotInstalled] m ()
setHLS ver = do
  Dirs {..} <- lift getDirs

  -- Delete old symlinks, since these might have different ghc versions than the
  -- selected version, so we could end up with stray or incorrect symlinks.
  oldSyms <- lift hlsSymlinks
  forM_ oldSyms $ \f -> do
    lift $ $(logDebug) $ "rm " <> T.pack (binDir </> f)
    lift $ rmLink (binDir </> f)

  -- set haskell-language-server-<ghcver> symlinks
  bins <- lift $ hlsServerBinaries ver
  when (null bins) $ throwE $ NotInstalled HLS (GHCTargetVersion Nothing ver)

  forM_ bins $ \f -> do
    let destL = f
    let target = (<> exeExt) . head . splitOn "~" $ f
    lift $ createLink destL (binDir </> target)

  -- set haskell-language-server-wrapper symlink
  let destL = "haskell-language-server-wrapper-" <> T.unpack (prettyVer ver) <> exeExt
  let wrapper = binDir </> "haskell-language-server-wrapper" <> exeExt

  lift $ createLink destL wrapper

  pure ()


-- | Set the @~\/.ghcup\/bin\/stack@ symlink.
setStack :: ( MonadMask m
            , MonadReader env m
            , HasDirs env
            , MonadLogger m
            , MonadThrow m
            , MonadFail m
            , MonadIO m
            , MonadUnliftIO m
            )
         => Version
         -> Excepts '[NotInstalled] m ()
setStack ver = do
  let targetFile = "stack-" <> T.unpack (prettyVer ver) <> exeExt

  -- symlink destination
  Dirs {..} <- lift getDirs

  whenM (liftIO $ not <$> doesFileExist (binDir </> targetFile))
    $ throwE
    $ NotInstalled Stack (GHCTargetVersion Nothing ver)

  let stackbin = binDir </> "stack" <> exeExt

  lift $ createLink targetFile stackbin

  pure ()



    ------------------
    --[ List tools ]--
    ------------------


-- | Filter data type for 'listVersions'.
data ListCriteria = ListInstalled
                  | ListSet
                  deriving Show

-- | A list result describes a single tool version
-- and various of its properties.
data ListResult = ListResult
  { lTool      :: Tool
  , lVer       :: Version
  , lCross     :: Maybe Text -- ^ currently only for GHC
  , lTag       :: [Tag]
  , lInstalled :: Bool
  , lSet       :: Bool -- ^ currently active version
  , fromSrc    :: Bool -- ^ compiled from source
  , lStray     :: Bool -- ^ not in download info
  , lNoBindist :: Bool -- ^ whether the version is available for this platform/arch
  , hlsPowered :: Bool
  }
  deriving (Eq, Ord, Show)


-- | Extract all available tool versions and their tags.
availableToolVersions :: GHCupDownloads -> Tool -> Map.Map Version VersionInfo
availableToolVersions av tool = view
  (at tool % non Map.empty)
  av


-- | List all versions from the download info, as well as stray
-- versions.
listVersions :: ( MonadCatch m
                , MonadLogger m
                , MonadThrow m
                , MonadLogger m
                , MonadIO m
                , MonadReader env m
                , HasDirs env
                , HasPlatformReq env
                , HasGHCupInfo env
                )
             => Maybe Tool
             -> Maybe ListCriteria
             -> m [ListResult]
listVersions lt' criteria = do
  -- some annoying work to avoid too much repeated IO
  cSet <- cabalSet
  cabals <- getInstalledCabals
  hlsSet' <- hlsSet
  hlses <- getInstalledHLSs
  sSet <- stackSet
  stacks <- getInstalledStacks

  go lt' cSet cabals hlsSet' hlses sSet stacks
 where
  go lt cSet cabals hlsSet' hlses sSet stacks = do
    case lt of
      Just t -> do
        GHCupInfo { _ghcupDownloads = dls } <- getGHCupInfo
        -- get versions from GHCupDownloads
        let avTools = availableToolVersions dls t
        lr <- filter' <$> forM (Map.toList avTools) (toListResult t cSet cabals hlsSet' hlses sSet stacks)

        case t of
          GHC -> do
            slr <- strayGHCs avTools
            pure (sort (slr ++ lr))
          Cabal -> do
            slr <- strayCabals avTools cSet cabals
            pure (sort (slr ++ lr))
          HLS -> do
            slr <- strayHLS avTools hlsSet' hlses
            pure (sort (slr ++ lr))
          Stack -> do
            slr <- strayStacks avTools sSet stacks
            pure (sort (slr ++ lr))
          GHCup -> do
            let cg = maybeToList $ currentGHCup avTools
            pure (sort (cg ++ lr))
      Nothing -> do
        ghcvers   <- go (Just GHC) cSet cabals hlsSet' hlses sSet stacks
        cabalvers <- go (Just Cabal) cSet cabals hlsSet' hlses sSet stacks
        hlsvers   <- go (Just HLS) cSet cabals hlsSet' hlses sSet stacks
        ghcupvers <- go (Just GHCup) cSet cabals hlsSet' hlses sSet stacks
        stackvers <- go (Just Stack) cSet cabals hlsSet' hlses sSet stacks
        pure (ghcvers <> cabalvers <> hlsvers <> stackvers <> ghcupvers)
  strayGHCs :: ( MonadCatch m
               , MonadReader env m
               , HasDirs env
               , MonadThrow m
               , MonadLogger m
               , MonadIO m
               )
            => Map.Map Version VersionInfo
            -> m [ListResult]
  strayGHCs avTools = do
    ghcs <- getInstalledGHCs
    fmap catMaybes $ forM ghcs $ \case
      Right tver@GHCTargetVersion{ _tvTarget = Nothing, .. } -> do
        case Map.lookup _tvVersion avTools of
          Just _  -> pure Nothing
          Nothing -> do
            lSet    <- fmap (maybe False (\(GHCTargetVersion _ v ) -> v == _tvVersion)) $ ghcSet Nothing
            fromSrc <- ghcSrcInstalled tver
            hlsPowered <- fmap (elem _tvVersion) hlsGHCVersions
            pure $ Just $ ListResult
              { lTool      = GHC
              , lVer       = _tvVersion
              , lCross     = Nothing
              , lTag       = []
              , lInstalled = True
              , lStray     = isNothing (Map.lookup _tvVersion avTools)
              , lNoBindist = False
              , ..
              }
      Right tver@GHCTargetVersion{ .. } -> do
        lSet    <- fmap (maybe False (\(GHCTargetVersion _ v ) -> v == _tvVersion)) $ ghcSet _tvTarget
        fromSrc <- ghcSrcInstalled tver
        hlsPowered <- fmap (elem _tvVersion) hlsGHCVersions
        pure $ Just $ ListResult
          { lTool      = GHC
          , lVer       = _tvVersion
          , lCross     = _tvTarget
          , lTag       = []
          , lInstalled = True
          , lStray     = True -- NOTE: cross currently cannot be installed via bindist
          , lNoBindist = False
          , ..
          }
      Left e -> do
        $(logWarn)
          $ "Could not parse version of stray directory" <> T.pack e
        pure Nothing

  strayCabals :: ( MonadReader env m
                 , HasDirs env
                 , MonadCatch m
                 , MonadThrow m
                 , MonadLogger m
                 , MonadIO m
                 )
            => Map.Map Version VersionInfo
            -> Maybe Version
            -> [Either FilePath Version]
            -> m [ListResult]
  strayCabals avTools cSet cabals = do
    fmap catMaybes $ forM cabals $ \case
      Right ver ->
        case Map.lookup ver avTools of
          Just _  -> pure Nothing
          Nothing -> do
            let lSet = cSet == Just ver
            pure $ Just $ ListResult
              { lTool      = Cabal
              , lVer       = ver
              , lCross     = Nothing
              , lTag       = []
              , lInstalled = True
              , lStray     = isNothing (Map.lookup ver avTools)
              , lNoBindist = False
              , fromSrc    = False -- actually, we don't know :>
              , hlsPowered = False
              , ..
              }
      Left e -> do
        $(logWarn)
          $ "Could not parse version of stray directory" <> T.pack e
        pure Nothing

  strayHLS :: ( MonadReader env m
              , HasDirs env
              , MonadCatch m
              , MonadThrow m
              , MonadLogger m
              , MonadIO m)
           => Map.Map Version VersionInfo
           -> Maybe Version
           -> [Either FilePath Version]
           -> m [ListResult]
  strayHLS avTools hlsSet' hlss = do
    fmap catMaybes $ forM hlss $ \case
      Right ver ->
        case Map.lookup ver avTools of
          Just _  -> pure Nothing
          Nothing -> do
            let lSet = hlsSet' == Just ver
            pure $ Just $ ListResult
              { lTool      = HLS
              , lVer       = ver
              , lCross     = Nothing
              , lTag       = []
              , lInstalled = True
              , lStray     = isNothing (Map.lookup ver avTools)
              , lNoBindist = False
              , fromSrc    = False -- actually, we don't know :>
              , hlsPowered = False
              , ..
              }
      Left e -> do
        $(logWarn)
          $ "Could not parse version of stray directory" <> T.pack e
        pure Nothing

  strayStacks :: ( MonadReader env m
                 , HasDirs env
                 , MonadCatch m
                 , MonadThrow m
                 , MonadLogger m
                 , MonadIO m
                 )
              => Map.Map Version VersionInfo
              -> Maybe Version
              -> [Either FilePath Version]
              -> m [ListResult]
  strayStacks avTools stackSet' stacks = do
    fmap catMaybes $ forM stacks $ \case
      Right ver ->
        case Map.lookup ver avTools of
          Just _  -> pure Nothing
          Nothing -> do
            let lSet = stackSet' == Just ver
            pure $ Just $ ListResult
              { lTool      = Stack
              , lVer       = ver
              , lCross     = Nothing
              , lTag       = []
              , lInstalled = True
              , lStray     = isNothing (Map.lookup ver avTools)
              , lNoBindist = False
              , fromSrc    = False -- actually, we don't know :>
              , hlsPowered = False
              , ..
              }
      Left e -> do
        $(logWarn)
          $ "Could not parse version of stray directory" <> T.pack e
        pure Nothing

  currentGHCup :: Map.Map Version VersionInfo -> Maybe ListResult
  currentGHCup av =
    let currentVer = pvpToVersion ghcUpVer
        listVer    = Map.lookup currentVer av
        latestVer  = fst <$> headOf (getTagged Latest) av
        recommendedVer = fst <$> headOf (getTagged Latest) av
        isOld  = maybe True (> currentVer) latestVer && maybe True (> currentVer) recommendedVer
    in if | Map.member currentVer av -> Nothing
          | otherwise -> Just $ ListResult { lVer    = currentVer
                                           , lTag    = maybe (if isOld then [Old] else []) _viTags listVer
                                           , lCross  = Nothing
                                           , lTool   = GHCup
                                           , fromSrc = False
                                           , lStray  = isNothing listVer
                                           , lSet    = True
                                           , lInstalled = True
                                           , lNoBindist = False
                                           , hlsPowered = False
                                           }

  -- NOTE: this are not cross ones, because no bindists
  toListResult :: ( MonadLogger m
                  , MonadReader env m
                  , HasDirs env
                  , HasGHCupInfo env
                  , HasPlatformReq env
                  , MonadIO m
                  , MonadCatch m
                  )
               => Tool
               -> Maybe Version
               -> [Either FilePath Version]
               -> Maybe Version
               -> [Either FilePath Version]
               -> Maybe Version
               -> [Either FilePath Version]
               -> (Version, VersionInfo)
               -> m ListResult
  toListResult t cSet cabals hlsSet' hlses stackSet' stacks (v, _viTags -> tags) = do
    case t of
      GHC -> do
        lNoBindist <- fmap (isLeft . veitherToEither) $ runE @'[NoDownload] $ getDownloadInfo GHC v
        let tver = mkTVer v
        lSet       <- fmap (maybe False (\(GHCTargetVersion _ v') -> v' == v)) $ ghcSet Nothing
        lInstalled <- ghcInstalled tver
        fromSrc    <- ghcSrcInstalled tver
        hlsPowered <- fmap (elem v) hlsGHCVersions
        pure ListResult { lVer = v, lCross = Nothing , lTag = tags, lTool = t, lStray = False, .. }
      Cabal -> do
        lNoBindist <- fmap (isLeft . veitherToEither) $ runE @'[NoDownload] $ getDownloadInfo Cabal v
        let lSet = cSet == Just v
        let lInstalled = elem v $ rights cabals
        pure ListResult { lVer    = v
                        , lCross  = Nothing
                        , lTag    = tags
                        , lTool   = t
                        , fromSrc = False
                        , lStray  = False
                        , hlsPowered = False
                        , ..
                        }
      GHCup -> do
        let lSet       = prettyPVP ghcUpVer == prettyVer v
        let lInstalled = lSet
        pure ListResult { lVer    = v
                        , lTag    = tags
                        , lCross  = Nothing
                        , lTool   = t
                        , fromSrc = False
                        , lStray  = False
                        , lNoBindist = False
                        , hlsPowered = False
                        , ..
                        }
      HLS -> do
        lNoBindist <- fmap (isLeft . veitherToEither) $ runE @'[NoDownload] $ getDownloadInfo HLS v
        let lSet = hlsSet' == Just v
        let lInstalled = elem v $ rights hlses
        pure ListResult { lVer    = v
                        , lCross  = Nothing
                        , lTag    = tags
                        , lTool   = t
                        , fromSrc = False
                        , lStray  = False
                        , hlsPowered = False
                        , ..
                        }
      Stack -> do
        lNoBindist <- fmap (isLeft . veitherToEither) $ runE @'[NoDownload] $ getDownloadInfo Stack v
        let lSet = stackSet' == Just v
        let lInstalled = elem v $ rights stacks
        pure ListResult { lVer    = v
                        , lCross  = Nothing
                        , lTag    = tags
                        , lTool   = t
                        , fromSrc = False
                        , lStray  = False
                        , hlsPowered = False
                        , ..
                        }


  filter' :: [ListResult] -> [ListResult]
  filter' lr = case criteria of
    Nothing            -> lr
    Just ListInstalled -> filter (\ListResult {..} -> lInstalled) lr
    Just ListSet       -> filter (\ListResult {..} -> lSet) lr



    --------------------
    --[ GHC/cabal rm ]--
    --------------------


-- | Delete a ghc version and all its symlinks.
--
-- This may leave GHCup without a "set" version.
-- Will try to fix the ghc-x.y symlink after removal (e.g. to an
-- older version).
rmGHCVer :: ( MonadReader env m
            , HasDirs env
            , MonadThrow m
            , MonadLogger m
            , MonadIO m
            , MonadFail m
            , MonadCatch m
            , MonadMask m
            , MonadUnliftIO m
            )
         => GHCTargetVersion
         -> Excepts '[NotInstalled] m ()
rmGHCVer ver = do
  isSetGHC <- lift $ fmap (== Just ver) $ ghcSet (_tvTarget ver)

  whenM (lift $ fmap not $ ghcInstalled ver) (throwE (NotInstalled GHC ver))
  dir <- lift $ ghcupGHCDir ver

  -- this isn't atomic, order matters
  when isSetGHC $ do
    lift $ $(logInfo) "Removing ghc symlinks"
    liftE $ rmPlain (_tvTarget ver)

  lift $ $(logInfo) "Removing ghc-x.y.z symlinks"
  liftE $ rmMinorSymlinks ver

  lift $ $(logInfo) "Removing/rewiring ghc-x.y symlinks"
  -- first remove
  handle (\(_ :: ParseError) -> pure ()) $ liftE $ rmMajorSymlinks ver
  -- then fix them (e.g. with an earlier version)

  lift $ $(logInfo) $ "Removing directory recursively: " <> T.pack dir
  lift $ recyclePathForcibly dir

  v' <-
    handle
      (\(e :: ParseError) -> lift $ $(logWarn) (T.pack $ displayException e) >> pure Nothing)
    $ fmap Just
    $ getMajorMinorV (_tvVersion ver)
  forM_ v' $ \(mj, mi) -> lift (getGHCForMajor mj mi (_tvTarget ver))
    >>= mapM_ (\v -> liftE $ setGHC v SetGHC_XY)

  Dirs {..} <- lift getDirs

  lift $ hideError doesNotExistErrorType $ rmDirectoryLink (baseDir </> "share")


-- | Delete a cabal version. Will try to fix the @cabal@ symlink
-- after removal (e.g. setting it to an older version).
rmCabalVer :: ( MonadMask m
              , MonadReader env m
              , HasDirs env
              , MonadThrow m
              , MonadLogger m
              , MonadIO m
              , MonadFail m
              , MonadCatch m
              , MonadUnliftIO m
              )
           => Version
           -> Excepts '[NotInstalled] m ()
rmCabalVer ver = do
  whenM (lift $ fmap not $ cabalInstalled ver) $ throwE (NotInstalled Cabal (GHCTargetVersion Nothing ver))

  cSet      <- lift cabalSet

  Dirs {..} <- lift getDirs

  let cabalFile = "cabal-" <> T.unpack (prettyVer ver) <> exeExt
  lift $ hideError doesNotExistErrorType $ recycleFile (binDir </> cabalFile)

  when (Just ver == cSet) $ do
    cVers <- lift $ fmap rights getInstalledCabals
    case headMay . reverse . sort $ cVers of
      Just latestver -> setCabal latestver
      Nothing        -> lift $ rmLink (binDir </> "cabal" <> exeExt)


-- | Delete a hls version. Will try to fix the hls symlinks
-- after removal (e.g. setting it to an older version).
rmHLSVer :: ( MonadMask m
            , MonadReader env m
            , HasDirs env
            , MonadThrow m
            , MonadLogger m
            , MonadIO m
            , MonadFail m
            , MonadCatch m
            , MonadUnliftIO m
            )
         => Version
         -> Excepts '[NotInstalled] m ()
rmHLSVer ver = do
  whenM (lift $ fmap not $ hlsInstalled ver) $ throwE (NotInstalled HLS (GHCTargetVersion Nothing ver))

  isHlsSet      <- lift hlsSet

  Dirs {..} <- lift getDirs

  bins <- lift $ hlsAllBinaries ver
  forM_ bins $ \f -> lift $ recycleFile (binDir </> f)

  when (Just ver == isHlsSet) $ do
    -- delete all set symlinks
    oldSyms <- lift hlsSymlinks
    forM_ oldSyms $ \f -> do
      let fullF = binDir </> f
      lift $ $(logDebug) $ "rm " <> T.pack fullF
      lift $ rmLink fullF
    -- set latest hls
    hlsVers <- lift $ fmap rights getInstalledHLSs
    case headMay . reverse . sort $ hlsVers of
      Just latestver -> setHLS latestver
      Nothing        -> pure ()


-- | Delete a stack version. Will try to fix the @stack@ symlink
-- after removal (e.g. setting it to an older version).
rmStackVer :: ( MonadMask m
              , MonadReader env m
              , HasDirs env
              , MonadThrow m
              , MonadLogger m
              , MonadIO m
              , MonadFail m
              , MonadCatch m
              , MonadUnliftIO m
              )
           => Version
           -> Excepts '[NotInstalled] m ()
rmStackVer ver = do
  whenM (lift $ fmap not $ stackInstalled ver) $ throwE (NotInstalled Stack (GHCTargetVersion Nothing ver))

  sSet      <- lift stackSet

  Dirs {..} <- lift getDirs

  let stackFile = "stack-" <> T.unpack (prettyVer ver) <> exeExt
  lift $ hideError doesNotExistErrorType $ recycleFile (binDir </> stackFile)

  when (Just ver == sSet) $ do
    sVers <- lift $ fmap rights getInstalledStacks
    case headMay . reverse . sort $ sVers of
      Just latestver -> setStack latestver
      Nothing        -> lift $ rmLink (binDir </> "stack" <> exeExt)


-- assuming the current scheme of having just 1 ghcup bin, no version info is required.
rmGhcup :: ( MonadReader env m
           , HasDirs env
           , MonadIO m
           , MonadCatch m
           , MonadLogger m
           , MonadMask m
           , MonadUnliftIO m
           )
        => m ()
rmGhcup = do
  Dirs { .. } <- getDirs
  let ghcupFilename = "ghcup" <> exeExt
  let ghcupFilepath = binDir </> ghcupFilename

  currentRunningExecPath <- liftIO getExecutablePath

  -- if paths do no exist, warn user, and continue to compare them, as is,
  -- which should eventually fail and result in a non-standard install warning

  p1 <- handleIO' doesNotExistErrorType
                  (handlePathNotPresent currentRunningExecPath)
                  (liftIO $ canonicalizePath currentRunningExecPath)

  p2 <- handleIO' doesNotExistErrorType
                  (handlePathNotPresent ghcupFilepath)
                  (liftIO $ canonicalizePath ghcupFilepath)

  let areEqualPaths = equalFilePath p1 p2

  unless areEqualPaths $ $logWarn $ nonStandardInstallLocationMsg currentRunningExecPath

#if defined(IS_WINDOWS)
  -- since it doesn't seem possible to delete a running exe on windows
  -- we move it to temp dir, to be deleted at next reboot
  tempFilepath <- mkGhcupTmpDir
  hideError UnsupportedOperation $
            liftIO $ hideError NoSuchThing $
            Win32.moveFileEx ghcupFilepath (Just (tempFilepath </> "ghcup")) 0
#else
  -- delete it.
  hideError doesNotExistErrorType $ rmFile ghcupFilepath
#endif

  where
    handlePathNotPresent fp _err = do
      $logDebug $ "Error: The path does not exist, " <> T.pack fp
      pure fp

    nonStandardInstallLocationMsg path = T.pack $
      "current ghcup is invoked from a non-standard location: \n"
      <> path <>
      "\n you may have to uninstall it manually."

rmTool :: ( MonadReader env m
          , HasDirs env
          , MonadLogger m
          , MonadFail m
          , MonadMask m
          , MonadUnliftIO m)
          => ListResult
          -> Excepts '[NotInstalled ] m ()
rmTool ListResult {lVer, lTool, lCross} = do
  case lTool of
    GHC ->
      let ghcTargetVersion = GHCTargetVersion lCross lVer
      in rmGHCVer ghcTargetVersion
    HLS -> rmHLSVer lVer
    Cabal -> rmCabalVer lVer
    Stack -> rmStackVer lVer
    GHCup -> lift rmGhcup


rmGhcupDirs :: ( MonadReader env m
               , HasDirs env
               , MonadIO m
               , MonadLogger m
               , MonadCatch m
               , MonadMask m )
            => m [FilePath]
rmGhcupDirs = do
  Dirs
    { baseDir
    , binDir
    , logsDir
    , cacheDir
    , recycleDir
    } <- getDirs

  let envFilePath = baseDir </> "env"

  confFilePath <- getConfigFilePath

  handleRm $ rmEnvFile  envFilePath
  handleRm $ rmConfFile confFilePath
  
  -- for xdg dirs, the order matters here
  handleRm $ rmDir logsDir
  handleRm $ rmDir cacheDir

  handleRm $ rmBinDir binDir
  handleRm $ rmDir recycleDir
#if defined(IS_WINDOWS)
  $logInfo $ "removing " <> T.pack (baseDir </> "msys64")
  handleRm $ rmPathForcibly (baseDir </> "msys64")
#endif

  handleRm $ removeEmptyDirsRecursive baseDir

  -- report files in baseDir that are left-over after
  -- the standard location deletions above
  hideErrorDef [doesNotExistErrorType] [] $ reportRemainingFiles baseDir

  where
    handleRm :: (MonadCatch m, MonadLogger m)  => m () -> m ()
    handleRm = handleIO (\e -> $logDebug $ "Part of the cleanup action failed with error: " <> T.pack (displayException e) <> "\n"
                                <> "continuing regardless...")

    rmEnvFile :: (MonadLogger m, MonadReader env m, HasDirs env, MonadMask m, MonadIO m, MonadCatch m) => FilePath -> m ()
    rmEnvFile enFilePath = do
      $logInfo "Removing Ghcup Environment File"
      hideErrorDef [permissionErrorType] () $ deleteFile enFilePath

    rmConfFile :: (MonadLogger m, MonadReader env m, HasDirs env, MonadMask m, MonadIO m, MonadCatch m) => FilePath -> m ()
    rmConfFile confFilePath = do
      $logInfo "removing Ghcup Config File"
      hideErrorDef [permissionErrorType] () $ deleteFile confFilePath

    rmDir :: (MonadLogger m, MonadReader env m, HasDirs env, MonadMask m, MonadIO m, MonadCatch m) => FilePath -> m ()
    rmDir dir =
      -- 'getDirectoryContentsRecursive' is lazy IO. In case
      -- an error leaks through, we catch it here as well,
      -- althought 'deleteFile' should already handle it.
      hideErrorDef [doesNotExistErrorType] () $ do
        $logInfo $ "removing " <> T.pack dir
        contents <- liftIO $ getDirectoryContentsRecursive dir
        forM_ contents (deleteFile . (dir </>))

    rmBinDir :: (MonadReader env m, HasDirs env, MonadMask m, MonadIO m, MonadCatch m) => FilePath -> m ()
    rmBinDir binDir = do
#if !defined(IS_WINDOWS)
      isXDGStyle <- liftIO useXDG
      if not isXDGStyle
        then removeDirIfEmptyOrIsSymlink binDir
        else pure ()
#else
      removeDirIfEmptyOrIsSymlink binDir
#endif

    reportRemainingFiles :: MonadIO m => FilePath -> m [FilePath]
    reportRemainingFiles dir = do
      -- force the files so the errors don't leak
      (force -> !remainingFiles) <- liftIO
        (getDirectoryContentsRecursive dir >>= evaluate)
      let normalizedFilePaths = fmap normalise remainingFiles
      let sortedByDepthRemainingFiles = sortBy (flip compareFn) normalizedFilePaths
      let remainingFilesAbsolute = fmap (dir </>) sortedByDepthRemainingFiles

      pure remainingFilesAbsolute

      where
        calcDepth :: FilePath -> Int
        calcDepth = length . filter isPathSeparator

        compareFn :: FilePath -> FilePath -> Ordering
        compareFn fp1 fp2 = compare (calcDepth fp1) (calcDepth fp2)

    removeEmptyDirsRecursive :: (MonadReader env m, HasDirs env, MonadMask m, MonadIO m, MonadCatch m) => FilePath -> m ()
    removeEmptyDirsRecursive fp = do
      cs <- liftIO $ listDirectory fp >>= filterM doesDirectoryExist . fmap (fp </>)
      forM_ cs removeEmptyDirsRecursive
      hideError InappropriateType $ removeDirIfEmptyOrIsSymlink fp
        

    -- we expect only files inside cache/log dir
    -- we report remaining files/dirs later,
    -- hence the force/quiet mode in these delete functions below.

    deleteFile :: (MonadReader env m, HasDirs env, MonadMask m, MonadIO m) => FilePath -> m ()
    deleteFile filepath = do
      hideError doesNotExistErrorType
        $ hideError InappropriateType $ rmFile filepath

    removeDirIfEmptyOrIsSymlink :: (MonadReader env m, HasDirs env, MonadMask m, MonadIO m, MonadCatch m) => FilePath -> m ()
    removeDirIfEmptyOrIsSymlink filepath =
      hideError UnsatisfiedConstraints $
      handleIO' InappropriateType
            (handleIfSym filepath)
            (liftIO $ rmDirectory filepath)
      where
        handleIfSym fp e = do
          isSym <- liftIO $ pathIsSymbolicLink fp
          if isSym
          then deleteFile fp
          else liftIO $ ioError e



    ------------------
    --[ Debug info ]--
    ------------------


getDebugInfo :: ( Alternative m
                , MonadFail m
                , MonadReader env m
                , HasDirs env
                , MonadLogger m
                , MonadCatch m
                , MonadIO m
                )
             => Excepts
                  '[NoCompatiblePlatform , NoCompatibleArch , DistroNotFound]
                  m
                  DebugInfo
getDebugInfo = do
  Dirs {..} <- lift getDirs
  let diBaseDir  = baseDir
  let diBinDir   = binDir
  diGHCDir       <- lift ghcupGHCBaseDir
  let diCacheDir = cacheDir
  diArch         <- lE getArchitecture
  diPlatform     <- liftE getPlatform
  pure $ DebugInfo { .. }




    ---------------
    --[ Compile ]--
    ---------------


-- | Compile a GHC from source. This behaves wrt symlinks and installation
-- the same as 'installGHCBin'.
compileGHC :: ( MonadMask m
              , MonadReader env m
              , HasDirs env
              , HasPlatformReq env
              , HasGHCupInfo env
              , HasSettings env
              , MonadThrow m
              , MonadResource m
              , MonadLogger m
              , MonadIO m
              , MonadUnliftIO m
              , MonadFail m
              )
           => Either GHCTargetVersion GitBranch          -- ^ version to install
           -> Maybe Version            -- ^ overwrite version
           -> Either Version FilePath  -- ^ version to bootstrap with
           -> Maybe Int                -- ^ jobs
           -> Maybe FilePath           -- ^ build config
           -> Maybe FilePath           -- ^ patch directory
           -> [Text]                   -- ^ additional args to ./configure
           -> Maybe String             -- ^ build flavour
           -> Bool
           -> Maybe FilePath           -- ^ isolate dir
           -> Excepts
                '[ AlreadyInstalled
                 , BuildFailed
                 , DigestError
                 , DownloadFailed
                 , GHCupSetError
                 , NoDownload
                 , NotFoundInPATH
                 , PatchFailed
                 , UnknownArchive
                 , TarDirDoesNotExist
                 , NotInstalled
                 , DirNotEmpty
                 , ArchiveResult
                 ]
                m
                GHCTargetVersion
compileGHC targetGhc ov bstrap jobs mbuildConfig patchdir aargs buildFlavour hadrian isolateDir
  = do
    PlatformRequest { .. } <- lift getPlatformReq
    GHCupInfo { _ghcupDownloads = dls } <- lift getGHCupInfo

    (workdir, tmpUnpack, tver) <- case targetGhc of
      -- unpack from version tarball
      Left tver -> do
        lift $ $(logDebug) $ "Requested to compile: " <> tVerToText tver <> " with " <> either prettyVer T.pack bstrap

        -- download source tarball
        dlInfo <-
          preview (ix GHC % ix (tver ^. tvVersion) % viSourceDL % _Just) dls
            ?? NoDownload
        dl <- liftE $ downloadCached dlInfo Nothing

        -- unpack
        tmpUnpack <- lift mkGhcupTmpDir
        liftE $ unpackToDir tmpUnpack dl
        liftE $ catchWarn $ lEM @_ @'[ProcessError] $ darwinNotarization _rPlatform tmpUnpack

        workdir <- maybe (pure tmpUnpack)
                         (liftE . intoSubdir tmpUnpack)
                         (view dlSubdir dlInfo)

        pure (workdir, tmpUnpack, tver)

      -- clone from git
      Right GitBranch{..} -> do
        tmpUnpack <- lift mkGhcupTmpDir
        let git args = execLogged "git" ("--no-pager":args) (Just tmpUnpack) "git" Nothing
        tver <- reThrowAll @_ @'[ProcessError] DownloadFailed $ do
          let rep = fromMaybe "https://gitlab.haskell.org/ghc/ghc.git" repo
          lift $ $(logInfo) $ "Fetching git repo " <> T.pack rep <> " at ref " <> T.pack ref <> " (this may take a while)"
          lEM $ git [ "init" ]
          lEM $ git [ "remote"
                    , "add"
                    , "origin"
                    , fromString rep ]

          let fetch_args = 
                    [ "fetch"
                    , "--depth"
                    , "1"
                    , "--quiet"
                    , "origin"
                    , fromString ref ]
          lEM $ git fetch_args

          lEM $ git [ "checkout", "FETCH_HEAD" ]
          lEM $ git [ "submodule", "update", "--init", "--depth", "1" ]
          lEM $ execLogged "python3" ["./boot"] (Just tmpUnpack) "ghc-bootstrap" Nothing
          lEM $ execLogged "sh" ["./configure"] (Just tmpUnpack) "ghc-bootstrap" Nothing
          CapturedProcess {..} <- lift $ makeOut
            ["show!", "--quiet", "VALUE=ProjectVersion" ] (Just tmpUnpack)
          case _exitCode of
            ExitSuccess -> throwEither . MP.parse ghcProjectVersion "" . decUTF8Safe' $ _stdOut
            ExitFailure c -> fail ("Could not figure out GHC project version. Exit code was: " <> show c <> ". Error was: " <> T.unpack (decUTF8Safe' _stdErr))

        liftE $ catchWarn $ lEM @_ @'[ProcessError] $ darwinNotarization _rPlatform tmpUnpack
        lift $ $(logInfo) $ "Git version " <> T.pack ref <> " corresponds to GHC version " <> prettyVer tver

        pure (tmpUnpack, tmpUnpack, GHCTargetVersion Nothing tver)
    -- the version that's installed may differ from the
    -- compiled version, so the user can overwrite it
    let installVer = maybe tver (\ov' -> tver { _tvVersion = ov' }) ov

    alreadyInstalled <- lift $ ghcInstalled installVer
    alreadySet <- fmap (== Just tver) $ lift $ ghcSet (_tvTarget tver)
    when alreadyInstalled $ do
      case isolateDir of
        Just isoDir ->
          lift $ $(logWarn) $ "GHC " <> T.pack (prettyShow tver) <> " already installed. Isolate installing to " <> T.pack isoDir
        Nothing ->
          lift $ $(logWarn) $ "GHC " <> T.pack (prettyShow tver) <> " already installed. Will overwrite existing version."
      lift $ $(logWarn)
        "...waiting for 10 seconds before continuing, you can still abort..."
      liftIO $ threadDelay 10000000 -- give the user a sec to intervene

    ghcdir <- case isolateDir of
      Just isoDir -> pure isoDir
      Nothing -> lift $ ghcupGHCDir installVer

    bghc <- case bstrap of
      Right g    -> pure $ Right g
      Left  bver -> pure $ Left ("ghc-" <> (T.unpack . prettyVer $ bver) <> exeExt)

    (mBindist, bmk) <- liftE $ runBuildAction
      tmpUnpack
      Nothing
      (do
        b <- if hadrian
             then compileHadrianBindist bghc tver workdir ghcdir
             else compileMakeBindist bghc tver workdir ghcdir
        bmk <- liftIO $ handleIO (\_ -> pure "") $ B.readFile (build_mk workdir)
        pure (b, bmk)
      )

    case isolateDir of
      Nothing ->
        -- only remove old ghc in regular installs
        when alreadyInstalled $ do
          lift $ $(logInfo) "Deleting existing installation"
          liftE $ rmGHCVer tver
          
      _ -> pure ()

    forM_ mBindist $ \bindist -> do
      liftE $ installPackedGHC bindist
                               (Just $ RegexDir "ghc-.*")
                               ghcdir
                               (tver ^. tvVersion)

    liftIO $ B.writeFile (ghcdir </> ghcUpSrcBuiltFile) bmk
    
    case isolateDir of
      -- set and make symlinks for regular (non-isolated) installs
      Nothing -> do
        reThrowAll GHCupSetError $ postGHCInstall tver
        -- restore
        when alreadySet $ liftE $ void $ setGHC tver SetGHCOnly
        
      _ -> pure ()

    pure tver

 where
  defaultConf = case targetGhc of
    Left (GHCTargetVersion (Just _) _) -> [s|
V=0
BUILD_MAN = NO
BUILD_SPHINX_HTML = NO
BUILD_SPHINX_PDF = NO
HADDOCK_DOCS = NO
ifneq "$(BuildFlavour)" ""
include mk/flavours/$(BuildFlavour).mk
endif
Stage1Only = YES|]
    _ -> [s|
V=0
BUILD_MAN = NO
BUILD_SPHINX_HTML = NO
BUILD_SPHINX_PDF = NO
HADDOCK_DOCS = YES
ifneq "$(BuildFlavour)" ""
include mk/flavours/$(BuildFlavour).mk
endif|]

  compileHadrianBindist :: ( MonadReader env m
                           , HasDirs env
                           , HasSettings env
                           , HasPlatformReq env
                           , MonadThrow m
                           , MonadCatch m
                           , MonadLogger m
                           , MonadIO m
                           , MonadFail m
                           )
                        => Either FilePath FilePath
                        -> GHCTargetVersion
                        -> FilePath
                        -> FilePath
                        -> Excepts
                             '[ FileDoesNotExistError
                              , HadrianNotFound
                              , InvalidBuildConfig
                              , PatchFailed
                              , ProcessError
                              , NotFoundInPATH
                              , CopyError]
                             m
                             (Maybe FilePath)  -- ^ output path of bindist, None for cross
  compileHadrianBindist bghc tver workdir ghcdir = do
    lEM $ execLogged "python3" ["./boot"] (Just workdir) "ghc-bootstrap" Nothing

    liftE $ configureBindist bghc tver workdir ghcdir

    lift $ $(logInfo) "Building (this may take a while)..."
    hadrian_build <- liftE $ findHadrianFile workdir
    lEM $ execLogged hadrian_build
                          ( maybe [] (\j  -> ["-j" <> show j]         ) jobs
                         ++ maybe [] (\bf -> ["--flavour=" <> bf]) buildFlavour
                         ++ ["binary-dist"]
                          )
                          (Just workdir) "ghc-make" Nothing
    [tar] <- liftIO $ findFiles
      (workdir </> "_build" </> "bindist")
      (makeRegexOpts compExtended
                     execBlank
                     ([s|^ghc-.*\.tar\..*$|] :: ByteString)
      )
    liftE $ fmap Just $ copyBindist tver tar (workdir </> "_build" </> "bindist")

  findHadrianFile :: (MonadIO m)
                  => FilePath
                  -> Excepts
                       '[HadrianNotFound]
                       m
                       FilePath
  findHadrianFile workdir = do
#if defined(IS_WINDOWS)
    let possible_files = ((workdir </> "hadrian") </>) <$> ["build.bat"]
#else   
    let possible_files = ((workdir </> "hadrian") </>) <$> ["build", "build.sh"]
#endif
    exsists <- forM possible_files (\f -> liftIO (doesFileExist f) <&> (,f))
    case filter fst exsists of
      [] -> throwE HadrianNotFound
      ((_, x):_) -> pure x

  compileMakeBindist :: ( MonadReader env m
                        , HasDirs env
                        , HasSettings env
                        , HasPlatformReq env
                        , MonadThrow m
                        , MonadCatch m
                        , MonadLogger m
                        , MonadIO m
                        , MonadFail m
                        )
                     => Either FilePath FilePath
                     -> GHCTargetVersion
                     -> FilePath
                     -> FilePath
                     -> Excepts
                          '[ FileDoesNotExistError
                           , HadrianNotFound
                           , InvalidBuildConfig
                           , PatchFailed
                           , ProcessError
                           , NotFoundInPATH
                           , CopyError]
                          m
                       (Maybe FilePath)  -- ^ output path of bindist, None for cross
  compileMakeBindist bghc tver workdir ghcdir = do
    liftE $ configureBindist bghc tver workdir ghcdir

    case mbuildConfig of
      Just bc -> liftIOException
        doesNotExistErrorType
        (FileDoesNotExistError bc)
        (liftIO $ copyFile bc (build_mk workdir))
      Nothing ->
        liftIO $ T.writeFile (build_mk workdir) (addBuildFlavourToConf defaultConf)

    liftE $ checkBuildConfig (build_mk workdir)

    lift $ $(logInfo) "Building (this may take a while)..."
    lEM $ make (maybe [] (\j -> ["-j" <> fS (show j)]) jobs) (Just workdir)

    if | isCross tver -> do
          lift $ $(logInfo) "Installing cross toolchain..."
          lEM $ make ["install"] (Just workdir)
          pure Nothing
       | otherwise -> do
          lift $ $(logInfo) "Creating bindist..."
          lEM $ make ["binary-dist"] (Just workdir)
          [tar] <- liftIO $ findFiles
            workdir
            (makeRegexOpts compExtended
                           execBlank
                           ([s|^ghc-.*\.tar\..*$|] :: ByteString)
            )
          liftE $ fmap Just $ copyBindist tver tar workdir

  build_mk workdir = workdir </> "mk" </> "build.mk"

  copyBindist :: ( MonadReader env m
                 , HasDirs env
                 , HasSettings env
                 , HasPlatformReq env
                 , MonadIO m
                 , MonadThrow m
                 , MonadCatch m
                 , MonadLogger m
                 )
              => GHCTargetVersion
              -> FilePath           -- ^ tar file
              -> FilePath           -- ^ workdir
              -> Excepts
                   '[CopyError]
                   m
                   FilePath
  copyBindist tver tar workdir = do
    Dirs {..} <- lift getDirs
    pfreq <- lift getPlatformReq
    c       <- liftIO $ BL.readFile (workdir </> tar)
    cDigest <-
      fmap (T.take 8)
      . lift
      . throwEither
      . E.decodeUtf8'
      . B16.encode
      . SHA256.hashlazy
      $ c
    cTime <- liftIO getCurrentTime
    let tarName = makeValid ("ghc-"
                            <> T.unpack (tVerToText tver)
                            <> "-"
                            <> pfReqToString pfreq
                            <> "-"
                            <> iso8601Show cTime
                            <> "-"
                            <> T.unpack cDigest
                            <> ".tar"
                            <> takeExtension tar)
    let tarPath = cacheDir </> tarName
    handleIO (throwE . CopyError . show) $ liftIO $ copyFile (workdir </> tar)
                                                             tarPath
    lift $ $(logInfo) $ "Copied bindist to " <> T.pack tarPath
    pure tarPath

  checkBuildConfig :: (MonadCatch m, MonadIO m, MonadLogger m)
                   => FilePath
                   -> Excepts
                        '[FileDoesNotExistError, InvalidBuildConfig]
                        m
                        ()
  checkBuildConfig bc = do
    c <- liftIOException
           doesNotExistErrorType
           (FileDoesNotExistError bc)
           (liftIO $ B.readFile bc)
    let lines' = fmap T.strip . T.lines $ decUTF8Safe c

   -- for cross, we need Stage1Only
    case targetGhc of
      Left (GHCTargetVersion (Just _) _) -> when ("Stage1Only = YES" `notElem` lines') $ throwE
        (InvalidBuildConfig
          [s|Cross compiling needs to be a Stage1 build, add "Stage1Only = YES" to your config!|]
        )
      _ -> pure ()

    forM_ buildFlavour $ \bf ->
      when (T.pack ("BuildFlavour = " <> bf) `notElem` lines') $ do
        lift $ $(logWarn) $ "Customly specified build config overwrites --flavour=" <> T.pack bf <> " switch! Waiting 5 seconds..."
        liftIO $ threadDelay 5000000

  addBuildFlavourToConf bc = case buildFlavour of
    Just bf -> "BuildFlavour = " <> T.pack bf <> "\n" <> bc
    Nothing -> bc

  isCross :: GHCTargetVersion -> Bool
  isCross = isJust . _tvTarget


  configureBindist :: ( MonadReader env m
                      , HasDirs env
                      , HasSettings env
                      , HasPlatformReq env
                      , MonadThrow m
                      , MonadCatch m
                      , MonadLogger m
                      , MonadIO m
                      , MonadFail m
                      )
                   => Either FilePath FilePath
                   -> GHCTargetVersion
                   -> FilePath
                   -> FilePath
                   -> Excepts
                        '[ FileDoesNotExistError
                         , InvalidBuildConfig
                         , PatchFailed
                         , ProcessError
                         , NotFoundInPATH
                         , CopyError
                         ]
                        m
                        ()
  configureBindist bghc tver workdir ghcdir = do
    lift $ $(logInfo) [s|configuring build|]
    
    forM_ patchdir (\dir -> liftE $ applyPatches dir workdir)

    cEnv <- liftIO getEnvironment

    if | _tvVersion tver >= [vver|8.8.0|] -> do
          bghcPath <- case bghc of
            Right ghc' -> pure ghc'
            Left  bver -> do
              spaths <- liftIO getSearchPath
              liftIO (searchPath spaths bver) !? NotFoundInPATH bver
          lEM $ execLogged
            "sh"
            ("./configure" :  maybe mempty
                      (\x -> ["--target=" <> T.unpack x])
                      (_tvTarget tver)
            ++ ["--prefix=" <> ghcdir]
#if defined(IS_WINDOWS)
            ++ ["--enable-tarballs-autodownload"]
#endif
            ++ fmap T.unpack aargs
            )
            (Just workdir)
            "ghc-conf"
            (Just (("GHC", bghcPath) : cEnv))
       | otherwise -> do
        lEM $ execLogged
          "sh"
          (  [ "./configure", "--with-ghc=" <> either id id bghc
             ]
          ++ maybe mempty
                   (\x -> ["--target=" <> T.unpack x])
                   (_tvTarget tver)
          ++ ["--prefix=" <> ghcdir]
#if defined(IS_WINDOWS)
          ++ ["--enable-tarballs-autodownload"]
#endif
          ++ fmap T.unpack aargs
          )
          (Just workdir)
          "ghc-conf"
          (Just cEnv)
    pure ()






    ---------------------
    --[ Upgrade GHCup ]--
    ---------------------


-- | Upgrade ghcup and place it in @~\/.ghcup\/bin\/ghcup@,
-- if no path is provided.
upgradeGHCup :: ( MonadMask m
                , MonadReader env m
                , HasDirs env
                , HasPlatformReq env
                , HasGHCupInfo env
                , HasSettings env
                , MonadCatch m
                , MonadLogger m
                , MonadThrow m
                , MonadResource m
                , MonadIO m
                , MonadUnliftIO m
                )
             => Maybe FilePath    -- ^ full file destination to write ghcup into
             -> Bool              -- ^ whether to force update regardless
                                  --   of currently installed version
             -> Excepts
                  '[ CopyError
                   , DigestError
                   , DownloadFailed
                   , NoDownload
                   , NoUpdate
                   ]
                  m
                  Version
upgradeGHCup mtarget force' = do
  Dirs {..} <- lift getDirs
  GHCupInfo { _ghcupDownloads = dls } <- lift getGHCupInfo

  lift $ $(logInfo) "Upgrading GHCup..."
  let latestVer = fromJust $ fst <$> getLatest dls GHCup
  when (not force' && (latestVer <= pvpToVersion ghcUpVer)) $ throwE NoUpdate
  dli   <- liftE $ getDownloadInfo GHCup latestVer
  tmp   <- lift withGHCupTmpDir
  let fn = "ghcup" <> exeExt
  p <- liftE $ download (_dlUri dli) (Just (_dlHash dli)) tmp (Just fn) False
  let destDir = takeDirectory destFile
      destFile = fromMaybe (binDir </> fn) mtarget
  lift $ $(logDebug) $ "mkdir -p " <> T.pack destDir
  liftIO $ createDirRecursive' destDir
  lift $ $(logDebug) $ "rm -f " <> T.pack destFile
  lift $ hideError NoSuchThing $ recycleFile destFile
  lift $ $(logDebug) $ "cp " <> T.pack p <> " " <> T.pack destFile
  handleIO (throwE . CopyError . show) $ liftIO $ copyFile p
                                                           destFile
  lift $ chmod_755 destFile

  liftIO (isInPath destFile) >>= \b -> unless b $
    lift $ $(logWarn) $ T.pack (takeFileName destFile) <> " is not in PATH! You have to add it in order to use ghcup."
  liftIO (isShadowed destFile) >>= \case
    Nothing -> pure ()
    Just pa -> lift $ $(logWarn) $ "ghcup is shadowed by "
      <> T.pack pa
      <> ". The upgrade will not be in effect, unless you remove "
      <> T.pack pa
      <> " or make sure "
      <> T.pack destDir
      <> " comes before "
      <> T.pack (takeFileName pa)
      <> " in PATH."

  pure latestVer



    -------------
    --[ Other ]--
    -------------



-- | Creates @ghc-x.y.z@ and @ghc-x.y@ symlinks. This is used for
-- both installing from source and bindist.
postGHCInstall :: ( MonadReader env m
                  , HasDirs env
                  , MonadLogger m
                  , MonadThrow m
                  , MonadFail m
                  , MonadIO m
                  , MonadCatch m
                  , MonadMask m
                  , MonadUnliftIO m
                  )
               => GHCTargetVersion
               -> Excepts '[NotInstalled] m ()
postGHCInstall ver@GHCTargetVersion {..} = do
  void $ liftE $ setGHC ver SetGHC_XYZ

  -- Create ghc-x.y symlinks. This may not be the current
  -- version, create it regardless.
  v' <-
    handle (\(e :: ParseError) -> lift $ $(logWarn) (T.pack $ displayException e) >> pure Nothing)
    $ fmap Just
    $ getMajorMinorV _tvVersion
  forM_ v' $ \(mj, mi) -> lift (getGHCForMajor mj mi _tvTarget)
    >>= mapM_ (\v -> liftE $ setGHC v SetGHC_XY)


-- | Reports the binary location of a given tool:
--
--   * for GHC, this reports: @~\/.ghcup\/ghc\/\<ver\>\/bin\/ghc@
--   * for cabal, this reports @~\/.ghcup\/bin\/cabal-\<ver\>@
--   * for hls, this reports @~\/.ghcup\/bin\/haskell-language-server-wrapper-\<ver\>@
--   * for stack, this reports @~\/.ghcup\/bin\/stack-\<ver\>@
--   * for ghcup, this reports the location of the currently running executable
whereIsTool :: ( MonadReader env m
               , HasDirs env
               , MonadLogger m
               , MonadThrow m
               , MonadFail m
               , MonadIO m
               , MonadCatch m
               , MonadMask m
               , MonadUnliftIO m
               )
            => Tool
            -> GHCTargetVersion
            -> Excepts '[NotInstalled] m FilePath
whereIsTool tool ver@GHCTargetVersion {..} = do
  dirs <- lift getDirs

  case tool of
    GHC -> do
      whenM (lift $ fmap not $ ghcInstalled ver)
        $ throwE (NotInstalled GHC ver)
      bdir <- lift $ ghcupGHCDir ver
      pure (bdir </> "bin" </> ghcBinaryName ver)
    Cabal -> do
      whenM (lift $ fmap not $ cabalInstalled _tvVersion)
        $ throwE (NotInstalled Cabal (GHCTargetVersion Nothing _tvVersion))
      pure (binDir dirs </> "cabal-" <> T.unpack (prettyVer _tvVersion) <> exeExt)
    HLS -> do
      whenM (lift $ fmap not $ hlsInstalled _tvVersion)
        $ throwE (NotInstalled HLS (GHCTargetVersion Nothing _tvVersion))
      pure (binDir dirs </> "haskell-language-server-wrapper-" <> T.unpack (prettyVer _tvVersion) <> exeExt)

    Stack -> do
      whenM (lift $ fmap not $ stackInstalled _tvVersion)
        $ throwE (NotInstalled Stack (GHCTargetVersion Nothing _tvVersion))
      pure (binDir dirs </> "stack-" <> T.unpack (prettyVer _tvVersion) <> exeExt)
    GHCup -> do
      currentRunningExecPath <- liftIO getExecutablePath
      liftIO $ canonicalizePath currentRunningExecPath

<<<<<<< HEAD
=======

throwIfFileAlreadyExists :: ( MonadIO m ) =>
                            FilePath ->
                            Excepts '[FileAlreadyExistsError] m ()

throwIfFileAlreadyExists fp = whenM (checkFileAlreadyExists fp)
                                (throwE $ FileAlreadyExistsError fp)
>>>>>>> df758d82
<|MERGE_RESOLUTION|>--- conflicted
+++ resolved
@@ -545,11 +545,6 @@
                         , UnknownArchive
                         , TarDirDoesNotExist
                         , ArchiveResult
-<<<<<<< HEAD
-=======
-#endif
-                        , FileAlreadyExistsError
->>>>>>> df758d82
                         ]
                        m
                        ()
@@ -597,7 +592,7 @@
               => FilePath      -- ^ Path to the unpacked hls bindist (where the executable resides)
               -> FilePath      -- ^ Path to install to
               -> Maybe Version -- ^ Nothing for isolated install
-              -> Excepts '[CopyError, FileAlreadyExistsError] m ()
+              -> Excepts '[CopyError] m ()
 installHLSUnpacked path inst mver' = do
   lift $ $(logInfo) "Installing HLS"
   liftIO $ createDirRecursive' inst
@@ -667,11 +662,6 @@
                     , UnknownArchive
                     , TarDirDoesNotExist
                     , ArchiveResult
-<<<<<<< HEAD
-=======
-#endif
-                    , FileAlreadyExistsError
->>>>>>> df758d82
                     ]
                    m
                    ()
@@ -708,11 +698,6 @@
                       , UnknownArchive
                       , TarDirDoesNotExist
                       , ArchiveResult
-<<<<<<< HEAD
-=======
-#endif
-                      , FileAlreadyExistsError
->>>>>>> df758d82
                       ]
                      m
                      ()
@@ -748,11 +733,6 @@
                           , UnknownArchive
                           , TarDirDoesNotExist
                           , ArchiveResult
-<<<<<<< HEAD
-=======
-#endif
-                          , FileAlreadyExistsError
->>>>>>> df758d82
                           ]
                          m
                          ()
@@ -2385,8 +2365,6 @@
       currentRunningExecPath <- liftIO getExecutablePath
       liftIO $ canonicalizePath currentRunningExecPath
 
-<<<<<<< HEAD
-=======
 
 throwIfFileAlreadyExists :: ( MonadIO m ) =>
                             FilePath ->
@@ -2394,4 +2372,3 @@
 
 throwIfFileAlreadyExists fp = whenM (checkFileAlreadyExists fp)
                                 (throwE $ FileAlreadyExistsError fp)
->>>>>>> df758d82
