--- conflicted
+++ resolved
@@ -57,11 +57,7 @@
           $ErrorActionPreference = [System.Management.Automation.ActionPreference]::Stop
           $curDir = Get-Location
           Write-Host "Current Working Directory: $curDir"
-<<<<<<< HEAD
           Set-ExecutionPolicy Bypass -Scope Process -Force;[System.Net.ServicePointManager]::SecurityProtocol = [System.Net.ServicePointManager]::SecurityProtocol -bor 3072; try { & ([ScriptBlock]::Create((Invoke-WebRequest https://raw.githubusercontent.com/${{ github.repository }}/${{ github.sha }}/scripts/bootstrap/bootstrap-haskell.ps1 -UseBasicParsing))) -InstallDir ${GITHUB_WORKSPACE} -BootstrapUrl ("{0}/scripts/bootstrap/bootstrap-haskell" -f $curDir) -InBash -Msys2Env "MINGW64" } catch { Write-Error $_ }
-        shell: pwsh
-=======
-          ./scripts/bootstrap/bootstrap-haskell.ps1 -InstallDir ${GITHUB_WORKSPACE} -BootstrapUrl ("{0}/scripts/bootstrap/bootstrap-haskell" -f $curDir) -InBash
         shell: pwsh
 
   jfs:
@@ -110,4 +106,3 @@
           ghcup --verbose list
 
 
->>>>>>> 6b1a31aa
